--- conflicted
+++ resolved
@@ -902,124 +902,71 @@
                            const mbedtls_ecp_point *P )
 {
     int ret;
-<<<<<<< HEAD
-    mbedtls_mpi T1, T2, T3, X3, Y3, Z3;
-=======
-    mpi M, S, T, U;
->>>>>>> 154b00b0
+    mbedtls_mpi M, S, T, U;
 
 #if defined(MBEDTLS_SELF_TEST)
     dbl_count++;
 #endif
 
-<<<<<<< HEAD
-    mbedtls_mpi_init( &T1 ); mbedtls_mpi_init( &T2 ); mbedtls_mpi_init( &T3 );
-    mbedtls_mpi_init( &X3 ); mbedtls_mpi_init( &Y3 ); mbedtls_mpi_init( &Z3 );
-
-    MBEDTLS_MPI_CHK( mbedtls_mpi_mul_mpi( &T3,  &P->X,  &P->X   ) ); MOD_MUL( T3 );
-    MBEDTLS_MPI_CHK( mbedtls_mpi_mul_mpi( &T2,  &P->Y,  &P->Y   ) ); MOD_MUL( T2 );
-    MBEDTLS_MPI_CHK( mbedtls_mpi_mul_mpi( &Y3,  &T2,    &T2     ) ); MOD_MUL( Y3 );
-    MBEDTLS_MPI_CHK( mbedtls_mpi_add_mpi( &X3,  &P->X,  &T2     ) ); MOD_ADD( X3 );
-    MBEDTLS_MPI_CHK( mbedtls_mpi_mul_mpi( &X3,  &X3,    &X3     ) ); MOD_MUL( X3 );
-    MBEDTLS_MPI_CHK( mbedtls_mpi_sub_mpi( &X3,  &X3,    &Y3     ) ); MOD_SUB( X3 );
-    MBEDTLS_MPI_CHK( mbedtls_mpi_sub_mpi( &X3,  &X3,    &T3     ) ); MOD_SUB( X3 );
-    MBEDTLS_MPI_CHK( mbedtls_mpi_mul_int( &T1,  &X3,    2       ) ); MOD_ADD( T1 );
-    MBEDTLS_MPI_CHK( mbedtls_mpi_mul_mpi( &Z3,  &P->Z,  &P->Z   ) ); MOD_MUL( Z3 );
-    MBEDTLS_MPI_CHK( mbedtls_mpi_mul_mpi( &X3,  &Z3,    &Z3     ) ); MOD_MUL( X3 );
-    MBEDTLS_MPI_CHK( mbedtls_mpi_mul_int( &T3,  &T3,    3       ) ); MOD_ADD( T3 );
-=======
-    mpi_init( &M ); mpi_init( &S ); mpi_init( &T ); mpi_init( &U );
->>>>>>> 154b00b0
+    mbedtls_mpi_init( &M ); mbedtls_mpi_init( &S ); mbedtls_mpi_init( &T ); mbedtls_mpi_init( &U );
 
     /* Special case for A = -3 */
     if( grp->A.p == NULL )
     {
-<<<<<<< HEAD
-        MBEDTLS_MPI_CHK( mbedtls_mpi_mul_int( &X3, &X3, 3 ) );
-        X3.s = -1; /* mbedtls_mpi_mul_int doesn't handle negative numbers */
-        MOD_SUB( X3 );
+        /* M = 3(X + Z^2)(X - Z^2) */
+        MBEDTLS_MPI_CHK( mbedtls_mpi_mul_mpi( &S,  &P->Z,  &P->Z   ) ); MOD_MUL( S );
+        MBEDTLS_MPI_CHK( mbedtls_mpi_add_mpi( &T,  &P->X,  &S      ) ); MOD_ADD( T );
+        MBEDTLS_MPI_CHK( mbedtls_mpi_sub_mpi( &U,  &P->X,  &S      ) ); MOD_SUB( U );
+        MBEDTLS_MPI_CHK( mbedtls_mpi_mul_mpi( &S,  &T,     &U      ) ); MOD_MUL( S );
+        MBEDTLS_MPI_CHK( mbedtls_mpi_mul_int( &M,  &S,     3       ) ); MOD_ADD( M );
     }
     else
     {
-        MBEDTLS_MPI_CHK( mbedtls_mpi_mul_mpi( &X3,  &X3,    &grp->A ) ); MOD_MUL( X3 );
-    }
-
-    MBEDTLS_MPI_CHK( mbedtls_mpi_add_mpi( &T3,  &T3,    &X3     ) ); MOD_ADD( T3 );
-    MBEDTLS_MPI_CHK( mbedtls_mpi_mul_mpi( &X3,  &T3,    &T3     ) ); MOD_MUL( X3 );
-    MBEDTLS_MPI_CHK( mbedtls_mpi_sub_mpi( &X3,  &X3,    &T1     ) ); MOD_SUB( X3 );
-    MBEDTLS_MPI_CHK( mbedtls_mpi_sub_mpi( &X3,  &X3,    &T1     ) ); MOD_SUB( X3 );
-    MBEDTLS_MPI_CHK( mbedtls_mpi_sub_mpi( &T1,  &T1,    &X3     ) ); MOD_SUB( T1 );
-    MBEDTLS_MPI_CHK( mbedtls_mpi_mul_mpi( &T1,  &T3,    &T1     ) ); MOD_MUL( T1 );
-    MBEDTLS_MPI_CHK( mbedtls_mpi_mul_int( &T3,  &Y3,    8       ) ); MOD_ADD( T3 );
-    MBEDTLS_MPI_CHK( mbedtls_mpi_sub_mpi( &Y3,  &T1,    &T3     ) ); MOD_SUB( Y3 );
-    MBEDTLS_MPI_CHK( mbedtls_mpi_add_mpi( &T1,  &P->Y,  &P->Z   ) ); MOD_ADD( T1 );
-    MBEDTLS_MPI_CHK( mbedtls_mpi_mul_mpi( &T1,  &T1,    &T1     ) ); MOD_MUL( T1 );
-    MBEDTLS_MPI_CHK( mbedtls_mpi_sub_mpi( &T1,  &T1,    &T2     ) ); MOD_SUB( T1 );
-    MBEDTLS_MPI_CHK( mbedtls_mpi_sub_mpi( &Z3,  &T1,    &Z3     ) ); MOD_SUB( Z3 );
-
-    MBEDTLS_MPI_CHK( mbedtls_mpi_copy( &R->X, &X3 ) );
-    MBEDTLS_MPI_CHK( mbedtls_mpi_copy( &R->Y, &Y3 ) );
-    MBEDTLS_MPI_CHK( mbedtls_mpi_copy( &R->Z, &Z3 ) );
-
-cleanup:
-    mbedtls_mpi_free( &T1 ); mbedtls_mpi_free( &T2 ); mbedtls_mpi_free( &T3 );
-    mbedtls_mpi_free( &X3 ); mbedtls_mpi_free( &Y3 ); mbedtls_mpi_free( &Z3 );
-=======
-        /* M = 3(X + Z^2)(X - Z^2) */
-        MPI_CHK( mpi_mul_mpi( &S,  &P->Z,  &P->Z   ) ); MOD_MUL( S );
-        MPI_CHK( mpi_add_mpi( &T,  &P->X,  &S      ) ); MOD_ADD( T );
-        MPI_CHK( mpi_sub_mpi( &U,  &P->X,  &S      ) ); MOD_SUB( U );
-        MPI_CHK( mpi_mul_mpi( &S,  &T,     &U      ) ); MOD_MUL( S );
-        MPI_CHK( mpi_mul_int( &M,  &S,     3       ) ); MOD_ADD( M );
-    }
-    else
-    {
         /* M = 3.X^2 */
-        MPI_CHK( mpi_mul_mpi( &S,  &P->X,  &P->X   ) ); MOD_MUL( S );
-        MPI_CHK( mpi_mul_int( &M,  &S,     3       ) ); MOD_ADD( M );
+        MBEDTLS_MPI_CHK( mbedtls_mpi_mul_mpi( &S,  &P->X,  &P->X   ) ); MOD_MUL( S );
+        MBEDTLS_MPI_CHK( mbedtls_mpi_mul_int( &M,  &S,     3       ) ); MOD_ADD( M );
 
         /* Optimize away for "koblitz" curves with A = 0 */
-        if( mpi_cmp_int( &grp->A, 0 ) != 0 )
+        if( mbedtls_mpi_cmp_int( &grp->A, 0 ) != 0 )
         {
             /* M += A.Z^4 */
-            MPI_CHK( mpi_mul_mpi( &S,  &P->Z,  &P->Z   ) ); MOD_MUL( S );
-            MPI_CHK( mpi_mul_mpi( &T,  &S,     &S      ) ); MOD_MUL( T );
-            MPI_CHK( mpi_mul_mpi( &S,  &T,     &grp->A ) ); MOD_MUL( S );
-            MPI_CHK( mpi_add_mpi( &M,  &M,     &S      ) ); MOD_ADD( M );
+            MBEDTLS_MPI_CHK( mbedtls_mpi_mul_mpi( &S,  &P->Z,  &P->Z   ) ); MOD_MUL( S );
+            MBEDTLS_MPI_CHK( mbedtls_mpi_mul_mpi( &T,  &S,     &S      ) ); MOD_MUL( T );
+            MBEDTLS_MPI_CHK( mbedtls_mpi_mul_mpi( &S,  &T,     &grp->A ) ); MOD_MUL( S );
+            MBEDTLS_MPI_CHK( mbedtls_mpi_add_mpi( &M,  &M,     &S      ) ); MOD_ADD( M );
         }
     }
 
     /* S = 4.X.Y^2 */
-    MPI_CHK( mpi_mul_mpi( &T,  &P->Y,  &P->Y   ) ); MOD_MUL( T );
-    MPI_CHK( mpi_shift_l( &T,  1               ) ); MOD_ADD( T );
-    MPI_CHK( mpi_mul_mpi( &S,  &P->X,  &T      ) ); MOD_MUL( S );
-    MPI_CHK( mpi_shift_l( &S,  1               ) ); MOD_ADD( S );
+    MBEDTLS_MPI_CHK( mbedtls_mpi_mul_mpi( &T,  &P->Y,  &P->Y   ) ); MOD_MUL( T );
+    MBEDTLS_MPI_CHK( mbedtls_mpi_shift_l( &T,  1               ) ); MOD_ADD( T );
+    MBEDTLS_MPI_CHK( mbedtls_mpi_mul_mpi( &S,  &P->X,  &T      ) ); MOD_MUL( S );
+    MBEDTLS_MPI_CHK( mbedtls_mpi_shift_l( &S,  1               ) ); MOD_ADD( S );
 
     /* U = 8.Y^4 */
-    MPI_CHK( mpi_mul_mpi( &U,  &T,     &T      ) ); MOD_MUL( U );
-    MPI_CHK( mpi_shift_l( &U,  1               ) ); MOD_ADD( U );
+    MBEDTLS_MPI_CHK( mbedtls_mpi_mul_mpi( &U,  &T,     &T      ) ); MOD_MUL( U );
+    MBEDTLS_MPI_CHK( mbedtls_mpi_shift_l( &U,  1               ) ); MOD_ADD( U );
 
     /* T = M^2 - 2.S */
-    MPI_CHK( mpi_mul_mpi( &T,  &M,     &M      ) ); MOD_MUL( T );
-    MPI_CHK( mpi_sub_mpi( &T,  &T,     &S      ) ); MOD_SUB( T );
-    MPI_CHK( mpi_sub_mpi( &T,  &T,     &S      ) ); MOD_SUB( T );
+    MBEDTLS_MPI_CHK( mbedtls_mpi_mul_mpi( &T,  &M,     &M      ) ); MOD_MUL( T );
+    MBEDTLS_MPI_CHK( mbedtls_mpi_sub_mpi( &T,  &T,     &S      ) ); MOD_SUB( T );
+    MBEDTLS_MPI_CHK( mbedtls_mpi_sub_mpi( &T,  &T,     &S      ) ); MOD_SUB( T );
 
     /* S = M(S - T) - U */
-    MPI_CHK( mpi_sub_mpi( &S,  &S,     &T      ) ); MOD_SUB( S );
-    MPI_CHK( mpi_mul_mpi( &S,  &S,     &M      ) ); MOD_MUL( S );
-    MPI_CHK( mpi_sub_mpi( &S,  &S,     &U      ) ); MOD_SUB( S );
+    MBEDTLS_MPI_CHK( mbedtls_mpi_sub_mpi( &S,  &S,     &T      ) ); MOD_SUB( S );
+    MBEDTLS_MPI_CHK( mbedtls_mpi_mul_mpi( &S,  &S,     &M      ) ); MOD_MUL( S );
+    MBEDTLS_MPI_CHK( mbedtls_mpi_sub_mpi( &S,  &S,     &U      ) ); MOD_SUB( S );
 
     /* U = 2.Y.Z */
-    MPI_CHK( mpi_mul_mpi( &U,  &P->Y,  &P->Z   ) ); MOD_MUL( U );
-    MPI_CHK( mpi_shift_l( &U,  1               ) ); MOD_ADD( U );
-
-    MPI_CHK( mpi_copy( &R->X, &T ) );
-    MPI_CHK( mpi_copy( &R->Y, &S ) );
-    MPI_CHK( mpi_copy( &R->Z, &U ) );
-
-cleanup:
-    mpi_free( &M ); mpi_free( &S ); mpi_free( &T ); mpi_free( &U );
->>>>>>> 154b00b0
+    MBEDTLS_MPI_CHK( mbedtls_mpi_mul_mpi( &U,  &P->Y,  &P->Z   ) ); MOD_MUL( U );
+    MBEDTLS_MPI_CHK( mbedtls_mpi_shift_l( &U,  1               ) ); MOD_ADD( U );
+
+    MBEDTLS_MPI_CHK( mbedtls_mpi_copy( &R->X, &T ) );
+    MBEDTLS_MPI_CHK( mbedtls_mpi_copy( &R->Y, &S ) );
+    MBEDTLS_MPI_CHK( mbedtls_mpi_copy( &R->Z, &U ) );
+
+cleanup:
+    mbedtls_mpi_free( &M ); mbedtls_mpi_free( &S ); mbedtls_mpi_free( &T ); mbedtls_mpi_free( &U );
 
     return( ret );
 }
